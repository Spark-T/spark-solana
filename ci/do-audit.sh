#!/usr/bin/env bash

set -e

here="$(dirname "$0")"
src_root="$(readlink -f "${here}/..")"

cd "${src_root}"

# `cargo-audit` doesn't give us a way to do this nicely, so hammer it is...
dep_tree_filter="grep -Ev '│|└|├|─'"

while [[ -n $1 ]]; do
  if [[ $1 = "--display-dependency-trees" ]]; then
    dep_tree_filter="cat"
    shift
  fi
done

cargo_audit_ignores=(
  # Potential segfault in the time crate
  #
  # Blocked on chrono updating `time` to >= 0.2.23
  --ignore RUSTSEC-2020-0071

  # tokio: vulnerability affecting named pipes on Windows
  #
  # Exception is a stopgap to unblock CI
  # https://github.com/solana-labs/solana/issues/29586
  --ignore RUSTSEC-2023-0001

  --ignore RUSTSEC-2022-0093

<<<<<<< HEAD
  # TODO (LB): remove after CI passes
=======
  # mio
>>>>>>> ea51bafc
  --ignore RUSTSEC-2024-0019
)
scripts/cargo-for-all-lock-files.sh audit "${cargo_audit_ignores[@]}" | $dep_tree_filter
# we want the `cargo audit` exit code, not `$dep_tree_filter`'s
exit "${PIPESTATUS[0]}"<|MERGE_RESOLUTION|>--- conflicted
+++ resolved
@@ -31,11 +31,7 @@
 
   --ignore RUSTSEC-2022-0093
 
-<<<<<<< HEAD
-  # TODO (LB): remove after CI passes
-=======
   # mio
->>>>>>> ea51bafc
   --ignore RUSTSEC-2024-0019
 )
 scripts/cargo-for-all-lock-files.sh audit "${cargo_audit_ignores[@]}" | $dep_tree_filter
