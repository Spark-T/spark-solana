--- conflicted
+++ resolved
@@ -230,7 +230,7 @@
 itertools = "0.10.5"
 jemallocator = { package = "tikv-jemallocator", version = "0.4.1", features = ["unprefixed_malloc_on_supported_platforms"] }
 js-sys = "0.3.64"
-jito-protos = { path = "jito-protos", version = "=1.17.26" }
+jito-protos = { path = "jito-protos", version = "=1.17.27" }
 jito-tip-distribution = { path = "jito-programs/mev-programs/programs/tip-distribution", features = ["no-entrypoint"] }
 jito-tip-payment = { path = "jito-programs/mev-programs/programs/tip-payment", features = ["no-entrypoint"] }
 json5 = "0.4.1"
@@ -311,84 +311,6 @@
 socket2 = "0.5.4"
 soketto = "0.7"
 solana_rbpf = "=0.8.0"
-<<<<<<< HEAD
-solana-account-decoder = { path = "account-decoder", version = "=1.17.26" }
-solana-accounts-db = { path = "accounts-db", version = "=1.17.26" }
-solana-address-lookup-table-program = { path = "programs/address-lookup-table", version = "=1.17.26" }
-solana-banks-client = { path = "banks-client", version = "=1.17.26" }
-solana-banks-interface = { path = "banks-interface", version = "=1.17.26" }
-solana-banks-server = { path = "banks-server", version = "=1.17.26" }
-solana-bench-tps = { path = "bench-tps", version = "=1.17.26" }
-solana-bloom = { path = "bloom", version = "=1.17.26" }
-solana-bpf-loader-program = { path = "programs/bpf_loader", version = "=1.17.26" }
-solana-bucket-map = { path = "bucket_map", version = "=1.17.26" }
-solana-bundle = { path = "bundle", version = "=1.17.26" }
-solana-connection-cache = { path = "connection-cache", version = "=1.17.26", default-features = false }
-solana-clap-utils = { path = "clap-utils", version = "=1.17.26" }
-solana-clap-v3-utils = { path = "clap-v3-utils", version = "=1.17.26" }
-solana-cli = { path = "cli", version = "=1.17.26" }
-solana-cli-config = { path = "cli-config", version = "=1.17.26" }
-solana-cli-output = { path = "cli-output", version = "=1.17.26" }
-solana-client = { path = "client", version = "=1.17.26" }
-solana-compute-budget-program = { path = "programs/compute-budget", version = "=1.17.26" }
-solana-config-program = { path = "programs/config", version = "=1.17.26" }
-solana-core = { path = "core", version = "=1.17.26" }
-solana-cost-model = { path = "cost-model", version = "=1.17.26" }
-solana-download-utils = { path = "download-utils", version = "=1.17.26" }
-solana-entry = { path = "entry", version = "=1.17.26" }
-solana-faucet = { path = "faucet", version = "=1.17.26" }
-solana-frozen-abi = { path = "frozen-abi", version = "=1.17.26" }
-solana-frozen-abi-macro = { path = "frozen-abi/macro", version = "=1.17.26" }
-solana-genesis = { path = "genesis", version = "=1.17.26" }
-solana-genesis-utils = { path = "genesis-utils", version = "=1.17.26" }
-solana-geyser-plugin-interface = { path = "geyser-plugin-interface", version = "=1.17.26" }
-solana-geyser-plugin-manager = { path = "geyser-plugin-manager", version = "=1.17.26" }
-solana-gossip = { path = "gossip", version = "=1.17.26" }
-solana-loader-v4-program = { path = "programs/loader-v4", version = "=1.17.26" }
-solana-ledger = { path = "ledger", version = "=1.17.26" }
-solana-local-cluster = { path = "local-cluster", version = "=1.17.26" }
-solana-logger = { path = "logger", version = "=1.17.26" }
-solana-measure = { path = "measure", version = "=1.17.26" }
-solana-merkle-tree = { path = "merkle-tree", version = "=1.17.26" }
-solana-metrics = { path = "metrics", version = "=1.17.26" }
-solana-net-utils = { path = "net-utils", version = "=1.17.26" }
-solana-notifier = { path = "notifier", version = "=1.17.26" }
-solana-perf = { path = "perf", version = "=1.17.26" }
-solana-poh = { path = "poh", version = "=1.17.26" }
-solana-program = { path = "sdk/program", version = "=1.17.26" }
-solana-program-runtime = { path = "program-runtime", version = "=1.17.26" }
-solana-program-test = { path = "program-test", version = "=1.17.26" }
-solana-pubsub-client = { path = "pubsub-client", version = "=1.17.26" }
-solana-quic-client = { path = "quic-client", version = "=1.17.26" }
-solana-rayon-threadlimit = { path = "rayon-threadlimit", version = "=1.17.26" }
-solana-remote-wallet = { path = "remote-wallet", version = "=1.17.26", default-features = false }
-solana-rpc = { path = "rpc", version = "=1.17.26" }
-solana-rpc-client = { path = "rpc-client", version = "=1.17.26", default-features = false }
-solana-rpc-client-api = { path = "rpc-client-api", version = "=1.17.26" }
-solana-rpc-client-nonce-utils = { path = "rpc-client-nonce-utils", version = "=1.17.26" }
-solana-runtime = { path = "runtime", version = "=1.17.26" }
-solana-runtime-plugin = { path = "runtime-plugin", version = "=1.17.26" }
-solana-sdk = { path = "sdk", version = "=1.17.26" }
-solana-sdk-macro = { path = "sdk/macro", version = "=1.17.26" }
-solana-send-transaction-service = { path = "send-transaction-service", version = "=1.17.26" }
-solana-stake-program = { path = "programs/stake", version = "=1.17.26" }
-solana-storage-bigtable = { path = "storage-bigtable", version = "=1.17.26" }
-solana-storage-proto = { path = "storage-proto", version = "=1.17.26" }
-solana-streamer = { path = "streamer", version = "=1.17.26" }
-solana-system-program = { path = "programs/system", version = "=1.17.26" }
-solana-test-validator = { path = "test-validator", version = "=1.17.26" }
-solana-thin-client = { path = "thin-client", version = "=1.17.26" }
-solana-tpu-client = { path = "tpu-client", version = "=1.17.26", default-features = false }
-solana-transaction-status = { path = "transaction-status", version = "=1.17.26" }
-solana-turbine = { path = "turbine", version = "=1.17.26" }
-solana-udp-client = { path = "udp-client", version = "=1.17.26" }
-solana-version = { path = "version", version = "=1.17.26" }
-solana-vote = { path = "vote", version = "=1.17.26" }
-solana-vote-program = { path = "programs/vote", version = "=1.17.26" }
-solana-zk-keygen = { path = "zk-keygen", version = "=1.17.26" }
-solana-zk-token-proof-program = { path = "programs/zk-token-proof", version = "=1.17.26" }
-solana-zk-token-sdk = { path = "zk-token-sdk", version = "=1.17.26" }
-=======
 solana-account-decoder = { path = "account-decoder", version = "=1.17.27" }
 solana-accounts-db = { path = "accounts-db", version = "=1.17.27" }
 solana-address-lookup-table-program = { path = "programs/address-lookup-table", version = "=1.17.27" }
@@ -399,6 +321,7 @@
 solana-bloom = { path = "bloom", version = "=1.17.27" }
 solana-bpf-loader-program = { path = "programs/bpf_loader", version = "=1.17.27" }
 solana-bucket-map = { path = "bucket_map", version = "=1.17.27" }
+solana-bundle = { path = "bundle", version = "=1.17.27" }
 solana-connection-cache = { path = "connection-cache", version = "=1.17.27", default-features = false }
 solana-clap-utils = { path = "clap-utils", version = "=1.17.27" }
 solana-clap-v3-utils = { path = "clap-v3-utils", version = "=1.17.27" }
@@ -443,6 +366,7 @@
 solana-rpc-client-api = { path = "rpc-client-api", version = "=1.17.27" }
 solana-rpc-client-nonce-utils = { path = "rpc-client-nonce-utils", version = "=1.17.27" }
 solana-runtime = { path = "runtime", version = "=1.17.27" }
+solana-runtime-plugin = { path = "runtime-plugin", version = "=1.17.27" }
 solana-sdk = { path = "sdk", version = "=1.17.27" }
 solana-sdk-macro = { path = "sdk/macro", version = "=1.17.27" }
 solana-send-transaction-service = { path = "send-transaction-service", version = "=1.17.27" }
@@ -463,7 +387,6 @@
 solana-zk-keygen = { path = "zk-keygen", version = "=1.17.27" }
 solana-zk-token-proof-program = { path = "programs/zk-token-proof", version = "=1.17.27" }
 solana-zk-token-sdk = { path = "zk-token-sdk", version = "=1.17.27" }
->>>>>>> d0138098
 spl-associated-token-account = "=2.3.0"
 spl-instruction-padding = "0.1"
 spl-memo = "=4.0.0"
