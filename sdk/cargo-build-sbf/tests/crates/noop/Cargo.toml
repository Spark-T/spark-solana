--- conflicted
+++ resolved
@@ -1,10 +1,6 @@
 [package]
 name = "noop"
-<<<<<<< HEAD
-version = "1.17.24"
-=======
 version = "1.17.25"
->>>>>>> ea51bafc
 description = "Solana SBF test program written in Rust"
 authors = ["Solana Labs Maintainers <maintainers@solanalabs.com>"]
 repository = "https://github.com/solana-labs/solana"
@@ -14,11 +10,7 @@
 publish = false
 
 [dependencies]
-<<<<<<< HEAD
-solana-program = { path = "../../../../program", version = "=1.17.24" }
-=======
 solana-program = { path = "../../../../program", version = "=1.17.25" }
->>>>>>> ea51bafc
 
 [lib]
 crate-type = ["cdylib"]
